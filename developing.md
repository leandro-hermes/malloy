--- conflicted
+++ resolved
@@ -45,20 +45,9 @@
 
 2. Open the `malloy-vscode` package root directory in VSCode, right click on `dist/malloy-vscode-x.x.x.vsix` and select "Install Extension VSIX".
 
-<<<<<<< HEAD
-### Development
+# Malloy and Extension Development
 
-For telemetry to work in development, you need to have the `GA_MEASUREMENT_ID` and `GA_API_SECRET` environment variables set to appropriate values. In order for these to be populated when using the "Run Malloy Extension" VSCode launch configuration, they need to be in a `.env` file at the top level of the repo, like so:
-
-```
-GA_MEASUREMENT_ID='<id goes here>'
-GA_API_SECRET='<secret goes here>'
-```
-
-# Malloy and Extension Development
-=======
-# Malloy and Extension Development / Debugging
->>>>>>> 1f1977e2
+## Running and Debugging
 
 1. Open the top-level repository directory in VSCode
 2. Select the "Run and Debug" panel in the left bar.
@@ -67,4 +56,13 @@
 Optional: To additionally debug the language server, run the "Attach to Language Server"
 launch profile from the "Run and Debug" panel.
 
-![open_vsix3](https://user-images.githubusercontent.com/7178946/130678501-cd5cf79b-0d48-42a6-a4d5-602f1b0d563d.gif)+![open_vsix3](https://user-images.githubusercontent.com/7178946/130678501-cd5cf79b-0d48-42a6-a4d5-602f1b0d563d.gif)
+
+## Telemetry
+
+For telemetry to work in development, you need to have the `GA_MEASUREMENT_ID` and `GA_API_SECRET` environment variables set to appropriate values. In order for these to be populated when using the "Run Malloy Extension" VSCode launch configuration, they need to be in a `.env` file at the top level of the repo, like so:
+
+```
+GA_MEASUREMENT_ID='<id goes here>'
+GA_API_SECRET='<secret goes here>'
+```