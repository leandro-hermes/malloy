--- conflicted
+++ resolved
@@ -244,25 +244,8 @@
     ]
   }
 
-<<<<<<< HEAD
-query: flights -> carrier_dashboard {? carriers.nickname: 'Southwest' }
-query: flights -> carrier_dashboard {? carriers.nickname: 'Jetblue' }
-query: flights -> airport_dashboard {? origin.code: 'SJC' }
-query: flights -> airport_dashboard {?  origin.code: 'SFO' }
-query: flights -> airport_dashboard {?  origin.code: 'SFO' }
-
-explore: airports2 is table('postgres2:malloytest.airports') {
-  primary_key: code
-  dimension: name is concat(code, ' - ', full_name)
-  measure: airport_count is count()
-}
-
-
-
-=======
 query: flights -> carrier_dashboard {where: carriers.nickname: 'Southwest' }
 query: flights -> carrier_dashboard {where: carriers.nickname: 'Jetblue' }
 query: flights -> airport_dashboard {where: origin.code: 'SJC' }
 query: flights -> airport_dashboard {where:  origin.code: 'SFO' }
-query: flights -> airport_dashboard {where:  origin.code: 'SFO' }
->>>>>>> d551863a
+query: flights -> airport_dashboard {where:  origin.code: 'SFO' }