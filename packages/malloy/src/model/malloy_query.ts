--- conflicted
+++ resolved
@@ -2683,11 +2683,7 @@
         `Joined explores can only be included in queries if a primary key is defined: '${this.getFullOutputName()}' has no primary key`
       );
     }
-<<<<<<< HEAD
-    const pkDef = {
-      ...this.getPrimaryKeyField(this.fieldDef).fieldDef,
-      as: `${getIdentifier(this.fieldDef)}_id`,
-=======
+
     const pkField = this.getPrimaryKeyField(this.fieldDef);
     const pkType = pkField.fieldDef.type;
     if (pkType !== "string" && pkType !== "number") {
@@ -2695,7 +2691,7 @@
     }
     const fieldDef: FieldDef = {
       type: pkType,
-      name: `${name}_id`,
+      name: `${getIdentifier(this.fieldDef)}_id`,
       e: [
         {
           type: "field",
@@ -2703,7 +2699,6 @@
           path: pkField.getIdentifier(),
         },
       ],
->>>>>>> 773ddcc7
     };
     return new QueryFieldStruct(fieldDef, this);
   }
