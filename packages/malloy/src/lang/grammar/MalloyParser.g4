/*
 * Copyright 2023 Google LLC
 *
 * Permission is hereby granted, free of charge, to any person obtaining
 * a copy of this software and associated documentation files
 * (the "Software"), to deal in the Software without restriction,
 * including without limitation the rights to use, copy, modify, merge,
 * publish, distribute, sublicense, and/or sell copies of the Software,
 * and to permit persons to whom the Software is furnished to do so,
 * subject to the following conditions:
 *
 * The above copyright notice and this permission notice shall be
 * included in all copies or substantial portions of the Software.
 *
 * THE SOFTWARE IS PROVIDED "AS IS", WITHOUT WARRANTY OF ANY KIND,
 * EXPRESS OR IMPLIED, INCLUDING BUT NOT LIMITED TO THE WARRANTIES OF
 * MERCHANTABILITY, FITNESS FOR A PARTICULAR PURPOSE AND NONINFRINGEMENT.
 * IN NO EVENT SHALL THE AUTHORS OR COPYRIGHT HOLDERS BE LIABLE FOR ANY
 * CLAIM, DAMAGES OR OTHER LIABILITY, WHETHER IN AN ACTION OF CONTRACT,
 * TORT OR OTHERWISE, ARISING FROM, OUT OF OR IN CONNECTION WITH THE
 * SOFTWARE OR THE USE OR OTHER DEALINGS IN THE SOFTWARE.
 */

parser grammar MalloyParser;
options { tokenVocab=MalloyLexer; }

malloyDocument: (malloyStatement | SEMI)* EOF;

malloyStatement
  : defineSourceStatement
  | defineSQLStatement
  | defineQuery
  | importStatement
  | runStatement
  | docAnnotations
  | ignoredObjectAnnotations
  ;

defineSourceStatement
  : tags SOURCE sourcePropertyList
  ;

defineQuery
  : topLevelQueryDefs                 # use_top_level_query_defs
  | tags QUERY topLevelAnonQueryDef   # anonymousQuery
  ;

topLevelAnonQueryDef
  : tags query
  ;

tags
  : ANNOTATION*
  ;

isDefine
  : beforeIs=tags IS afterIs=tags
  ;

runStatement
  : blockTags=tags RUN noteTags=tags topLevelAnonQueryDef
  ;

defineSQLStatement
  : SQLC nameSQLBlock isDefine sqlBlock
  ;

sqlBlock
  : OCURLY blockSQLDef+ CCURLY
  ;

blockSQLDef
  : CONNECTION connectionName
  | SELECT sqlString
  ;

sqlString
  : SQL_BEGIN sqlInterpolation* SQL_END
  ;

sqlInterpolation
  : OPEN_CODE query CLOSE_CODE
  ;

importStatement
  : IMPORT importURL
  ;

importURL
  : shortString
  ;

docAnnotations
  : DOC_ANNOTATION+
  ;

ignoredObjectAnnotations
  : ANNOTATION+
  ;

ignoredModelAnnotations
  : DOC_ANNOTATION+
  ;

topLevelQueryDefs
  : tags QUERY topLevelQueryDef (COMMA? topLevelQueryDef)* COMMA?
  ;

topLevelQueryDef
  : tags queryName isDefine query
  ;

refineOperator: PLUS ;

queryRefinement
  : refineOperator? queryProperties
  | REFINE queryProperties
  ;

sourceExtension
  : refineOperator? exploreProperties
  | EXTEND exploreProperties
  ;

query
  : unrefinableQuery pipeElement*    # NormalQuery
  | sqlSource                        # QueryFromSQLSource
  ;

unrefinableQuery
  : unextendableSource pipeElement+  # QueryFromSource
  | refinableQuery queryRefinement?  # RefinedQuery
  ;

refinableQuery
  : ARROW? id                       # QueryByName
  | unextendableSource ARROW id     # QueryByTurtleName
  ;

unextendableSource
  : extendableSource sourceExtension?
  ;

extendableSource
  : sourceID                                      # SourceFromNamedModelEntry
  | exploreTable                                  # TableSource
  | FROM OPAREN query CPAREN                      # QuerySource
  | FROM_SQL OPAREN sqlExploreNameRef CPAREN      # SQLSourceName
  | sqlSource                                     # SQLSource_stub
  ;

sqlSource
  : connectionId DOT SQL OPAREN sqlString CPAREN
  ;

pipelineFromName
  : firstSegment pipeElement*
  ;

firstSegment
  : queryProperties
  | exploreQueryName (refineOperator? queryProperties)?
  ;

pipeElement
  : ARROW queryProperties
  ;

exploreTable
  : TABLE OPAREN tableURI CPAREN                     # tableFunction
  | connectionId DOT TABLE OPAREN tablePath CPAREN   # tableMethod
  ;

connectionId
  : id;

queryProperties
  : filterShortcut
  | OCURLY (queryStatement | SEMI)* CCURLY
  ;

filterShortcut
  : OCURLY QMARK fieldExpr CCURLY
  ;

exploreQueryName : id;
queryName : id;

sourcePropertyList
  : sourceDefinition (COMMA? sourceDefinition)* COMMA?
  ;

sourceDefinition
  : tags sourceNameDef isDefine explore
  ;

explore
<<<<<<< HEAD
  : unextendableSource           # BareExtendedSource_stub
  | query sourceExtension        # ExtendedQuery
=======
  : exploreSource (refineOperator? exploreProperties)?
  ;

exploreSource
  : sourceID                                                    # NamedSource
  | exploreTable                                                # TableSource
  | FROM OPAREN query CPAREN                                    # QuerySource
  | FROM_SQL OPAREN sqlExploreNameRef CPAREN                    # SQLSourceName
  | connectionId DOT SQL OPAREN (sqlString|shortString) CPAREN  # SQLSource
>>>>>>> 33f28d87
  ;

sourceNameDef: id;
sourceID: id;

exploreProperties
  : OCURLY (exploreStatement | SEMI)* CCURLY
  | filterShortcut
  ;

exploreStatement
  : defDimensions                      # defExploreDimension_stub
  | defMeasures                        # defExploreMeasure_stub
  | declareStatement                   # defDeclare_stub
  | joinStatement                      # defJoin_stub
  | whereStatement                     # defExploreWhere_stub
  | PRIMARY_KEY fieldName              # defExplorePrimaryKey
  | RENAME renameList                  # defExploreRename
  | (ACCEPT | EXCEPT) fieldNameList    # defExploreEditField
  | tags QUERY subQueryDefList         # defExploreQuery
  | timezoneStatement                  # defExploreTimezone
  | ANNOTATION+                        # defExploreAnnotation
  | ignoredModelAnnotations            # defIgnoreModel_stub
  ;

defMeasures
  : tags MEASURE defList
  ;

defDimensions
  : tags DIMENSION defList
  ;

renameList
  : exploreRenameDef (COMMA? exploreRenameDef)* COMMA?
  ;

exploreRenameDef
  : fieldName isDefine fieldName
  ;

defList
  : fieldDef (COMMA? fieldDef)* COMMA?
  ;

fieldDef
  : tags fieldNameDef isDefine fieldExpr
  ;

fieldNameDef: id;
joinNameDef: id;

declareStatement
  : DECLARE defList
  ;

joinStatement
  : tags JOIN_ONE joinList                  # defJoinOne
  | tags JOIN_MANY joinList                 # defJoinMany
  | tags JOIN_CROSS joinList                # defJoinCross
  ;

queryExtend
  : EXTENDQ queryExtendStatementList
  ;

queryExtendStatement
  : defDimensions
  | defMeasures
  | joinStatement
  ;

queryExtendStatementList
  : OCURLY (queryExtendStatement | SEMI)* CCURLY
  ;

joinList
  : joinDef (COMMA? joinDef)* COMMA?
  ;

isExplore
  : before_is=tags IS after_is=tags explore
  ;

joinDef
  : ANNOTATION* joinNameDef isExplore? WITH fieldExpr        # joinWith
  | ANNOTATION* joinNameDef isExplore? (ON joinExpression)?  # joinOn
  ;

joinExpression: fieldExpr;

filterStatement
  : whereStatement
  | havingStatement
  ;

filteredBy
  : QMARK fieldExpr                   # filterByShortcut
  | whereStatement                    # filterByWhere
  ;

filterClauseList
  : fieldExpr (COMMA fieldExpr)* COMMA?
  ;

whereStatement
  : WHERE filterClauseList
  ;

havingStatement
  : HAVING filterClauseList
  ;

subQueryDefList
  : exploreQueryDef (COMMA? exploreQueryDef)* COMMA?
  ;

exploreQueryNameDef: id;

exploreQueryDef
  : ANNOTATION* exploreQueryNameDef isDefine pipelineFromName
  ;

queryStatement
  : groupByStatement
  | declareStatement
  | queryJoinStatement
  | queryExtend
  | projectStatement
  | indexStatement
  | aggregateStatement
  | calculateStatement
  | topStatement
  | limitStatement
  | orderByStatement
  | whereStatement
  | havingStatement
  | nestStatement
  | sampleStatement
  | timezoneStatement
  | queryAnnotation
  | ignoredModelAnnotations
  ;

queryJoinStatement
  : joinStatement
  ;

groupByStatement
  : tags GROUP_BY queryFieldList
  ;

queryFieldList
  : queryFieldEntry (COMMA? queryFieldEntry)* COMMA?
  ;


queryFieldEntry
  : taggedRef
  | fieldDef
  ;

nestStatement
  : tags NEST nestedQueryList
  ;

nestedQueryList
  : nestEntry (COMMA? nestEntry)* COMMA?
  ;

nestEntry
  : tags queryName (refineOperator? queryProperties)?   # nestExisting
  | tags queryName isDefine pipelineFromName            # nestDef
  ;

aggregateStatement
  : tags AGGREGATE queryFieldList
  ;

calculateStatement
  : tags CALCULATE queryFieldList
  ;

projectStatement
  : tags PROJECT fieldCollection
  ;

orderByStatement
  : ORDER_BY ordering
  ;

ordering
  : orderBySpec (COMMA? orderBySpec)* COMMA?
  ;

orderBySpec
  : (INTEGER_LITERAL | fieldName) ( ASC | DESC ) ?
  ;

limitStatement
  : LIMIT INTEGER_LITERAL
  ;

bySpec
  : BY fieldName
  | BY fieldExpr
  ;

topStatement
  : TOP INTEGER_LITERAL bySpec?
  ;

indexElement
  : fieldPath (DOT STAR)?
  | STAR
  | STARSTAR
  ;

indexFields
  : indexElement ( COMMA? indexElement )*
  ;

indexStatement
  : INDEX indexFields (BY fieldName)?
  ;

sampleStatement
  : SAMPLE sampleSpec
  ;

timezoneStatement
  : TIMEZONE shortString
  ;

queryAnnotation
  : ANNOTATION
  ;

sampleSpec
  : PERCENT_LITERAL
  | INTEGER_LITERAL
  | TRUE
  | FALSE;


aggregate: SUM | COUNT | AVG | MIN | MAX;
malloyType: STRING | NUMBER | BOOLEAN | DATE | TIMESTAMP;
compareOp: MATCH | NOT_MATCH | GT | LT | GTE | LTE | EQ | NE;

shortString
  : (SQ_STRING | DQ_STRING)
  ;

numericLiteral
  : (NUMERIC_LITERAL | INTEGER_LITERAL)
  ;

literal
  : shortString                               # exprString
  | numericLiteral                              # exprNumber
  | dateLiteral                                 # exprTime
  | NULL                                        # exprNULL
  | (TRUE | FALSE)                              # exprBool
  | HACKY_REGEX                                 # exprRegex
  | NOW                                         # exprNow
  ;

dateLiteral
  : LITERAL_TIMESTAMP      # literalTimestamp
  | LITERAL_HOUR           # literalHour
  | LITERAL_DAY            # literalDay
  | LITERAL_WEEK           # literalWeek
  | LITERAL_MONTH          # literalMonth
  | LITERAL_QUARTER        # literalQuarter
  | LITERAL_YEAR           # literalYear
  ;

tablePath: shortString;
tableURI: shortString;

id
  : IDENTIFIER
  | BQ_STRING
  ;


timeframe
  : SECOND | MINUTE | HOUR | DAY | WEEK | MONTH | QUARTER | YEAR
  ;

ungroup
  : ALL | EXCLUDE
  ;

fieldExpr
  : fieldPath                                              # exprFieldPath
  | fieldExpr OCURLY filteredBy CCURLY                     # exprFilter
  | literal                                                # exprLiteral
  | fieldExpr timeframe                                    # exprDuration
  | fieldExpr DOT timeframe                                # exprTimeTrunc
  | fieldExpr DOUBLECOLON malloyType                       # exprCast
  | fieldExpr TRIPLECOLON malloyType                       # exprSafeCast
  | MINUS fieldExpr                                        # exprMinus
  | fieldExpr ( STAR | SLASH | PERCENT ) fieldExpr         # exprMulDiv
  | fieldExpr ( PLUS | MINUS ) fieldExpr                   # exprAddSub
  | fieldExpr TO fieldExpr                                 # exprRange
  | startAt=fieldExpr FOR duration=fieldExpr timeframe     # exprForRange
  | fieldExpr AMPER partialAllowedFieldExpr                # exprAndTree
  | fieldExpr BAR partialAllowedFieldExpr                  # exprOrTree
  | fieldExpr compareOp fieldExpr                          # exprCompare
  | fieldExpr QMARK partialAllowedFieldExpr                # exprApply
  | NOT fieldExpr                                          # exprNot
  | fieldExpr AND fieldExpr                                # exprLogicalAnd
  | fieldExpr OR fieldExpr                                 # exprLogicalOr
  | fieldExpr DOUBLE_QMARK fieldExpr                       # exprCoalesce
  | CAST OPAREN fieldExpr AS malloyType CPAREN             # exprCast
  | COUNT OPAREN DISTINCT fieldExpr CPAREN                 # exprCountDisinct
  | (fieldPath DOT)?
      aggregate
      OPAREN (fieldExpr | STAR)? CPAREN                    # exprAggregate
  | OPAREN partialAllowedFieldExpr CPAREN                  # exprExpr
  | (fieldPath DOT)?
      id
      OPAREN ( argumentList? ) CPAREN                      # exprAggFunc
  | ((id (EXCLAM malloyType?)?) | timeframe)
    OPAREN ( argumentList? ) CPAREN                        # exprFunc
  | pickStatement                                          # exprPick
  | ungroup OPAREN fieldExpr (COMMA fieldName)* CPAREN     # exprUngroup
  ;

partialAllowedFieldExpr
  : compareOp? fieldExpr
  ;

pickStatement
  : pick+ (ELSE pickElse=fieldExpr)?
  ;

pick
  : PICK (pickValue=fieldExpr)? WHEN pickWhen=partialAllowedFieldExpr
  ;

argumentList
  : fieldExpr (COMMA fieldExpr)* COMMA?
  ;

fieldNameList
  : fieldName (COMMA? fieldName)*
  ;

fieldCollection
  : collectionMember (COMMA? collectionMember)* COMMA?
  ;

collectionWildCard
  : (fieldPath DOT)? (STAR|STARSTAR)
  ;

taggedRef
  : tags fieldPath
  ;

collectionMember
  : taggedRef
  | collectionWildCard
  | fieldDef
  ;

fieldPath
  : fieldName (DOT fieldName)*
  ;

joinName: id;
fieldName: id;

justExpr: fieldExpr EOF;

sqlExploreNameRef: id;
nameSQLBlock: id;
connectionName: shortString;<|MERGE_RESOLUTION|>--- conflicted
+++ resolved
@@ -150,7 +150,7 @@
   ;
 
 sqlSource
-  : connectionId DOT SQL OPAREN sqlString CPAREN
+  : connectionId DOT SQL OPAREN (sqlString|shortString) CPAREN
   ;
 
 pipelineFromName
@@ -195,20 +195,8 @@
   ;
 
 explore
-<<<<<<< HEAD
   : unextendableSource           # BareExtendedSource_stub
   | query sourceExtension        # ExtendedQuery
-=======
-  : exploreSource (refineOperator? exploreProperties)?
-  ;
-
-exploreSource
-  : sourceID                                                    # NamedSource
-  | exploreTable                                                # TableSource
-  | FROM OPAREN query CPAREN                                    # QuerySource
-  | FROM_SQL OPAREN sqlExploreNameRef CPAREN                    # SQLSourceName
-  | connectionId DOT SQL OPAREN (sqlString|shortString) CPAREN  # SQLSource
->>>>>>> 33f28d87
   ;
 
 sourceNameDef: id;
