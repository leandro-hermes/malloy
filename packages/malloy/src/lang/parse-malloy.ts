/*
 * Copyright 2021 Google LLC
 *
 * This program is free software; you can redistribute it and/or
 * modify it under the terms of the GNU General Public License
 * version 2 as published by the Free Software Foundation.
 *
 * This program is distributed in the hope that it will be useful,
 * but WITHOUT ANY WARRANTY; without even the implied warranty of
 * MERCHANTABILITY or FITNESS FOR A PARTICULAR PURPOSE. See the
 * GNU General Public License for more details.
 */

/* eslint-disable no-useless-constructor */
import { URL } from "url";
import {
  ANTLRErrorListener,
  Token,
  CharStreams,
  CommonTokenStream,
} from "antlr4ts";
import type { ParseTree } from "antlr4ts/tree";
import {
  Query,
  NamedStructDefs,
  StructDef,
  ModelDef,
  SQLBlock,
  DocumentRange,
} from "../model/malloy_types";
import { MalloyLexer } from "./lib/Malloy/MalloyLexer";
import { MalloyParser } from "./lib/Malloy/MalloyParser";
import * as ast from "./ast";
import { MalloyToAST } from "./parse-to-ast";
import { MessageLogger, LogMessage, MessageLog } from "./parse-log";
import { findReferences } from "./parse-tree-walkers/find-external-references";
import { Zone, ZoneData } from "./zone";
import {
  DocumentSymbol,
  walkForDocumentSymbols,
} from "./parse-tree-walkers/document-symbol-walker";
import {
  DocumentHighlight,
  walkForDocumentHighlights,
  passForHighlights,
  sortHighlights,
} from "./parse-tree-walkers/document-highlight-walker";
<<<<<<< HEAD
=======
import {
  DocumentCompletion,
  walkForDocumentCompletions,
} from "./parse-tree-walkers/document-completion-walker";
import { Range } from "./source-reference";
>>>>>>> dd5454d5

class ParseErrorHandler implements ANTLRErrorListener<Token> {
  constructor(readonly sourceURL: string, readonly messages: MessageLogger) {}

  syntaxError(
    recognizer: unknown,
    offendingSymbol: Token | undefined,
    line: number,
    charPositionInLine: number,
    msg: string,
    _e: unknown
  ) {
    const error: LogMessage = {
      sourceURL: this.sourceURL,
      message: msg,
      begin: {
        line: line,
        char: charPositionInLine,
      },
    };
    // TODO Don't know how to translate stopIndex into a char/line
    // if (offendingSymbol && offendingSymbol.stopIndex != -1) {
    //   error.end = {
    //     line: offendingSymbol.tokenSource.inputStream.
    //     char: offendingSymbol.tokenSource.charPositionInLine,
    //   };
    // }
    this.messages.log(error);
  }
}

/**
 * The translation interface is essentially a request/respone protocol, and
 * this is the list of all the "protocol" messages.
 */
interface FinalResponse {
  final: true; // When final, there is no need to reply, translation is over
}
interface ErrorResponse {
  errors: LogMessage[];
}
type FatalResponse = FinalResponse & ErrorResponse;

export interface NeedSchemaData {
  tables: string[];
}

export interface NeedURLData {
  urls: string[];
}

/**
 * An SQL Block contains a unique key inside it, and we use that to
 * reference and define blocks, since Zone really wants keys to be strings.
 *
 * If I had SQLBlocks when Zones were defined, this would not be
 * a one off class, it would be Zone<keyType,valueType>
 */
export class SQLExploreZone extends Zone<StructDef> {
  keyed: Record<string, SQLBlock> = {};

  referenceBlock(from: ast.SQLStatement, at: DocumentRange): void {
    const sql = from.sqlBlock();
    this.reference(sql.name, at);
    this.keyed[sql.name] = sql;
  }

  getUndefinedBlocks(): SQLBlock[] | undefined {
    const blockRefs = this.getUndefined();
    if (blockRefs) {
      return blockRefs.map((ref) => this.keyed[ref]);
    }
    return undefined;
  }
}

export interface NeedSQLStruct {
  sqlStructs: SQLBlock[];
}

interface NeededData extends NeedURLData, NeedSchemaData, NeedSQLStruct {}
export type DataRequestResponse = Partial<NeededData> | null;
function isNeedResponse(dr: DataRequestResponse): dr is NeededData {
  return !!dr && (dr.tables || dr.urls || dr.sqlStructs) != undefined;
}

interface ASTData extends ErrorResponse, NeededData, FinalResponse {
  ast: ast.MalloyElement;
}
type ASTResponse = Partial<ASTData>;

interface Metadata extends NeededData, ErrorResponse, FinalResponse {
  symbols: DocumentSymbol[];
  highlights: DocumentHighlight[];
}
type MetadataResponse = Partial<Metadata>;

interface Completions extends NeededData, ErrorResponse, FinalResponse {
  completions: DocumentCompletion[];
}
type CompletionsResponse = Partial<Completions>;

interface TranslatedResponseData
  extends NeededData,
    ErrorResponse,
    FinalResponse {
  translated: {
    modelDef: ModelDef;
    queryList: Query[];
    sqlBlocks: SQLBlock[];
  };
}

export type TranslateResponse = Partial<TranslatedResponseData>;

type StepResponses =
  | DataRequestResponse
  | ASTResponse
  | TranslateResponse
  | ParseResponse
  | MetadataResponse;

/**
 * A Translation is a series of translation steps. Each step can depend
 * on other steps, in which case the preceeding steps will be passed
 * to the constructor. The translator methods will then ask the final
 * step for the answer, and it will call up the chain asking all the
 * steps that it depends on for their answers.
 *
 * Any step can return a result which will be ...
 *   "I had errors, go no further"
 *   "I hit a spot where I need more data before I can continue"
 *   "I am done, here is the result of this step"
 */
interface TranslationStep {
  step(that: MalloyTranslation): StepResponses;
}

export interface MalloyParseRoot {
  sourceURL: string;
  root: ParseTree;
  tokens: CommonTokenStream;
  malloyVersion: string;
}

interface ParseData extends ErrorResponse, NeedURLData, FinalResponse {
  parse: MalloyParseRoot;
}
type ParseResponse = Partial<ParseData>;

/**
 * ParseStep -- Parse the source URL
 */
class ParseStep implements TranslationStep {
  response?: ParseResponse;

  step(that: MalloyTranslation): ParseResponse {
    if (this.response) {
      return this.response;
    }

    if (that.urlIsFullPath === undefined) {
      try {
        const _checkFull = new URL(that.sourceURL);
        that.urlIsFullPath = true;
      } catch (e) {
        const msg = e instanceof Error ? e.message : "";
        that.urlIsFullPath = false;
        that.root.logger.log({
          message: `Could not compute full path URL: ${msg}`,
          sourceURL: that.sourceURL,
        });
      }
    }
    if (!that.urlIsFullPath) {
      return that.fatalErrors();
    }

    const srcEnt = that.root.importZone.getEntry(that.sourceURL);
    if (srcEnt.status !== "present") {
      if (srcEnt.status === "error") {
        const message = srcEnt.message.includes(that.sourceURL)
          ? `Source missing: ${srcEnt.message}`
          : `Source for '${that.sourceURL}' missing: ${srcEnt.message}`;
        let errMsg: LogMessage = { sourceURL: that.sourceURL, message };
        if (srcEnt.firstReference) {
          errMsg = { ...errMsg, ...srcEnt.firstReference };
        }
        that.root.logger.log(errMsg);
        this.response = that.fatalErrors();
        return this.response;
      }
      return { urls: [that.sourceURL] };
    }
    const source = srcEnt.value == "" ? "\n" : srcEnt.value;

    const parse = this.runParser(
      source,
      that.sourceURL,
      that.root.logger,
      that.grammarRule
    );

    if (that.root.logger.hasErrors()) {
      this.response = {
        parse,
        ...that.fatalErrors(),
      };
    } else {
      this.response = { parse };
    }
    return this.response;
  }

  private runParser(
    source: string,
    sourceURL: string,
    messages: MessageLogger,
    parseRule: string
  ): MalloyParseRoot {
    const inputStream = CharStreams.fromString(source);
    const lexer = new MalloyLexer(inputStream);
    const tokenStream = new CommonTokenStream(lexer);
    const malloyParser = new MalloyParser(tokenStream);
    malloyParser.removeErrorListeners();
    malloyParser.addErrorListener(new ParseErrorHandler(sourceURL, messages));

    // Admitted code smell here, testing likes to parse from an arbitrary
    // node and this is the simplest way to allow that.
    // eslint-disable-next-line @typescript-eslint/no-explicit-any
    const parseFunc = (malloyParser as any)[parseRule];
    if (!parseFunc) {
      throw new Error(`No such parse rule as ${parseRule}`);
    }

    return {
      sourceURL: sourceURL,
      root: parseFunc.call(malloyParser) as ParseTree,
      tokens: tokenStream,
      // TODO put the real version here
      malloyVersion: "?.?.?-????",
    };
  }
}

class ImportsAndTablesStep implements TranslationStep {
  private alreadyLooked = false;
  constructor(readonly parseStep: ParseStep) {}

  step(that: MalloyTranslation): DataRequestResponse | ParseResponse {
    const parseReq = this.parseStep.step(that);
    if (parseReq.parse == undefined) {
      return parseReq;
    }

    if (!this.alreadyLooked) {
      this.alreadyLooked = true;
      const parseRefs = findReferences(
        parseReq.parse.tokens,
        parseReq.parse.root
      );

      if (parseRefs?.tables) {
        for (const ref in parseRefs.tables) {
          that.root.schemaZone.reference(ref, parseRefs.tables[ref]);
        }
      }

      if (parseRefs?.urls) {
        for (const relativeRef in parseRefs.urls) {
          const firstRef = parseRefs.urls[relativeRef];
          try {
            const ref = new URL(relativeRef, that.sourceURL).toString();
            that.addChild(ref);
            that.root.importZone.reference(ref, firstRef);
          } catch (err) {
            // This import spec is so bad the URL library threw up, this
            // may be impossible, because it will append any garbage
            // to the known good rootURL assuming it is relative
            that.root.logger.log({
              sourceURL: that.sourceURL,
              message: `Malformed URL '${relativeRef}'"`,
              ...firstRef,
            });
          }
        }
      }
    }

    if (that.root.logger.hasErrors()) {
      // Since we knew we parsed without errors, this would only be from
      // having a malformed URL on an import reference.
      return null;
    }

    let allMissing: DataRequestResponse = {};
    const missingTables = that.root.schemaZone.getUndefined();
    if (missingTables) {
      allMissing = { tables: missingTables };
    }

    const missingImports = that.root.importZone.getUndefined();
    if (missingImports) {
      allMissing = { ...allMissing, urls: missingImports };
    }

    if (isNeedResponse(allMissing)) {
      return allMissing;
    }

    for (const child of that.childTranslators.values()) {
      const kidNeeds = child.importsAndTablesStep.step(child);
      if (isNeedResponse(kidNeeds)) {
        return kidNeeds;
      }
    }

    return null;
  }
}

interface SQLExploreRef {
  ref?: ast.SQLSource;
  def?: ast.SQLStatement;
}

class ASTStep implements TranslationStep {
  response?: ASTResponse;
  private walked = false;
  constructor(readonly importStep: ImportsAndTablesStep) {}

  step(that: MalloyTranslation): ASTResponse {
    if (this.response) {
      return this.response;
    }

    const mustResolve = this.importStep.step(that);
    if (mustResolve) {
      return mustResolve;
    }
    const parseResponse = that.parseStep.response;
    // Errors in self or children will show up here ..
    if (that.root.logger.hasErrors()) {
      this.response = that.fatalErrors();
      return this.response;
    }

    const parse = parseResponse?.parse;
    if (!parse) {
      throw new Error(
        "TRANSLATOR INTERNAL ERROR: Translator parse response had no errors, but also no parser"
      );
    }
    const secondPass = new MalloyToAST(parse, that.root.logger);
    const newAst = secondPass.visit(parse.root);
    if (that.root.logger.hasErrors()) {
      this.response = that.fatalErrors();
      return this.response;
    }

    if (newAst.elementType === "unimplemented") {
      throw new Error("TRANSLATOR INTERNAL ERROR: Unimplemented AST node");
    }

    // I kind of think table refs should probably also be collected here
    // instead of in the parse step. Note to myself, do that someday.
    const sqlExplores: Record<string, SQLExploreRef> = {};
    if (!this.walked) {
      newAst.walk((walkedTo: ast.MalloyElement): void => {
        if (walkedTo instanceof ast.SQLSource) {
          if (!sqlExplores[walkedTo.name]) {
            sqlExplores[walkedTo.name] = {};
          }
          sqlExplores[walkedTo.name].ref = walkedTo;
        } else if (walkedTo instanceof ast.SQLStatement && walkedTo.is) {
          if (!sqlExplores[walkedTo.is]) {
            sqlExplores[walkedTo.is] = {};
          }
          sqlExplores[walkedTo.is].def = walkedTo;
        } else if (walkedTo instanceof ast.Unimplemented) {
          walkedTo.log("INTERNAL COMPILER ERROR: Untranslated parse node");
        }
      });
      this.walked = true;
    }
    // If there is a partial ast ...
    if (that.root.logger.hasErrors()) {
      this.response = that.fatalErrors();
      return this.response;
    }

    // Make sure there is a request/reference for all explored-sql entities
    const sqlZone = that.root.sqlQueryZone;
    for (const sqlExploreRef in sqlExplores) {
      const sqlExplore = sqlExplores[sqlExploreRef];
      if (sqlExplore.ref && sqlExplore.def) {
        that.root.sqlQueryZone.referenceBlock(
          sqlExplore.def,
          sqlExplore.def.location.range
        );
      }
    }

    // TODO report errors from here!
    const missingSqlStructs = sqlZone.getUndefinedBlocks();
    if (missingSqlStructs) {
      return { sqlStructs: missingSqlStructs };
    }

    newAst.setTranslator(that);
    this.response = {
      ...that.errors(), // these errors will by definition all be warnings
      ast: newAst,
      final: true,
    };
    return this.response;
  }
}

class MetadataStep implements TranslationStep {
  response?: MetadataResponse;
  constructor(readonly parseStep: ParseStep) {}

  step(that: MalloyTranslation): MetadataResponse {
    if (!this.response) {
      const tryParse = this.parseStep.step(that);
      if (!tryParse.parse) {
        return tryParse;
      } else {
        // Wrap the parse tree walker in a try block -- if the parse is bad, this walk
        // could result in unexpected errors due to the parse tree not looking as expected.
        // We still want to attempt to walk the tree, to preserve document symbols even
        // when there's a bad parse, but we also want to be safe about it.
        let symbols;
        try {
          symbols = walkForDocumentSymbols(
            tryParse.parse.tokens,
            tryParse.parse.root
          );
        } catch {
          // Do nothing, symbols already `undefined`
        }
        let walkHighlights: DocumentHighlight[];
        try {
          walkHighlights = walkForDocumentHighlights(
            tryParse.parse.tokens,
            tryParse.parse.root
          );
        } catch {
          walkHighlights = [];
        }
        this.response = {
          symbols,
          highlights: sortHighlights([
            ...passForHighlights(tryParse.parse.tokens),
            ...walkHighlights,
          ]),
          final: true,
        };
      }
    }
    return this.response;
  }
}

class CompletionsStep implements TranslationStep {
  constructor(readonly parseStep: ParseStep) {}

  step(
    that: MalloyTranslation,
    position?: { line: number; character: number }
  ): CompletionsResponse {
    const tryParse = this.parseStep.step(that);
    if (!tryParse.parse) {
      return tryParse;
    } else {
      let completions: DocumentCompletion[] = [];
      if (position !== undefined) {
        try {
          completions = walkForDocumentCompletions(
            tryParse.parse.tokens,
            tryParse.parse.root,
            position
          );
        } catch {
          /* Do nothing */
        }
      }
      return {
        ...tryParse,
        completions,
      };
    }
  }
}

class TranslateStep implements TranslationStep {
  response?: TranslateResponse;
  constructor(readonly astStep: ASTStep) {}

  step(that: MalloyTranslation, extendingModel?: ModelDef): TranslateResponse {
    if (this.response) {
      return this.response;
    }

    const astResponse = this.astStep.step(that);
    if (isNeedResponse(astResponse)) {
      return astResponse;
    }
    if (!astResponse.ast) {
      this.response = astResponse;
      return this.response;
    }

    if (that.grammarRule === "malloyDocument") {
      if (astResponse.ast instanceof ast.Document) {
        const doc = astResponse.ast;
        that.modelDef = doc.getModelDef(extendingModel);
        that.queryList = doc.queryList;
        that.sqlBlocks = doc.sqlBlocks;
      } else {
        that.root.logger.log({
          sourceURL: that.sourceURL,
          message: `'${that.sourceURL}' did not parse to malloy document`,
        });
      }
    }

    if (that.root.logger.hasErrors()) {
      this.response = that.fatalErrors();
    } else {
      this.response = {
        translated: {
          modelDef: that.modelDef,
          queryList: that.queryList,
          sqlBlocks: that.sqlBlocks,
        },
        ...that.errors(),
        final: true,
      };
    }
    return this.response;
  }
}

export abstract class MalloyTranslation {
  abstract root: MalloyTranslator;
  childTranslators: Map<string, MalloyTranslation>;
  urlIsFullPath?: boolean;
  queryList: Query[] = [];
  sqlBlocks: SQLBlock[] = [];
  modelDef: ModelDef;

  readonly parseStep: ParseStep;
  readonly importsAndTablesStep: ImportsAndTablesStep;
  readonly astStep: ASTStep;
  readonly metadataStep: MetadataStep;
  readonly completionsStep: CompletionsStep;
  readonly translateStep: TranslateStep;

  constructor(
    readonly sourceURL: string,
    public grammarRule = "malloyDocument"
  ) {
    this.childTranslators = new Map<string, MalloyTranslation>();
    this.modelDef = {
      name: sourceURL,
      exports: [],
      contents: {},
    };
    /**
     * This is sort of the makefile for the translation, all the steps
     * and the dependencies of the steps are declared here. Then when
     * a translator method is called which needs the result of a step,
     * it asks the step what it needs to complete, and all the right
     * things will happen automatically.
     */
    this.parseStep = new ParseStep();
    this.metadataStep = new MetadataStep(this.parseStep);
    this.completionsStep = new CompletionsStep(this.parseStep);
    this.importsAndTablesStep = new ImportsAndTablesStep(this.parseStep);
    this.astStep = new ASTStep(this.importsAndTablesStep);
    this.translateStep = new TranslateStep(this.astStep);
  }

  addChild(url: string): void {
    if (!this.childTranslators.get(url)) {
      this.childTranslators.set(url, new MalloyChildTranslator(url, this.root));
    }
  }

  fatalErrors(): FatalResponse {
    return {
      final: true,
      errors: [...this.root.logger.getLog()],
    };
  }

  /**
   * The error log can grow as progressively deeper questions are asked.
   * When returning "errors so far", make a snapshot.
   */
  errors(): ErrorResponse {
    const errors = this.root.logger.getLog();
    return { errors: [...errors] };
  }

  prettyErrors(): string {
    let lovely = "";
    let inFile = "";
    const lineMap: Record<string, string[]> = {};
    for (const entry of this.root.logger.getLog()) {
      let cooked = entry.message;
      if (entry.begin && entry.begin.line) {
        const lineNo = entry.begin.line;
        if (this.sourceURL) {
          if (lineMap[this.sourceURL] === undefined) {
            const sourceFile = this.root.importZone.get(this.sourceURL);
            if (sourceFile) {
              lineMap[this.sourceURL] = sourceFile.split("\n");
            }
          }
          if (lineMap[this.sourceURL]) {
            const errorLine = lineMap[this.sourceURL][lineNo - 1];
            cooked = `line ${lineNo}: ${entry.message}\n  | ${errorLine}`;
            if (entry.begin.char !== undefined && entry.begin.char >= 0) {
              cooked = cooked + `\n  | ${" ".repeat(entry.begin.char)}^`;
            }
          } else {
            cooked =
              `line ${lineNo}` +
              `:char ${entry.begin?.char || "?"}` +
              `:${entry.message}`;
          }
        }
      }
      if (inFile !== this.sourceURL) {
        cooked = `FILE: ${this.sourceURL}\n` + cooked;
        inFile = this.sourceURL;
      }
      if (lovely !== "") {
        lovely = `${lovely}\n${cooked}`;
      } else {
        lovely = cooked;
      }
    }
    return lovely;
  }

  getChildExports(importURL: string): NamedStructDefs {
    const childURL = new URL(importURL, this.sourceURL).toString();
    const child = this.childTranslators.get(childURL);
    if (child) {
      child.translate();
      const exports: NamedStructDefs = {};
      for (const fromChild of child.modelDef.exports) {
        const modelEntry = child.modelDef.contents[fromChild];
        if (modelEntry.type === "struct") {
          exports[fromChild] = modelEntry;
        }
      }
      return exports;
    }
    return {};
  }

  translate(extendingModel?: ModelDef): TranslateResponse {
    return this.translateStep.step(this, extendingModel);
  }

  metadata(): MetadataResponse {
    return this.metadataStep.step(this);
  }

  completions(position: {
    line: number;
    character: number;
  }): CompletionsResponse {
    return this.completionsStep.step(this, position);
  }
}

class MalloyChildTranslator extends MalloyTranslation {
  constructor(rootURL: string, readonly root: MalloyTranslator) {
    super(rootURL);
  }
}

/**
 * The main interface to Malloy tranlsation. It has a call pattern
 * similar to a server. Once a translator is instantiated
 * you can request tralnsations repeatedly. Responses to that request
 * will either be "NeedResponse" or "TranslateResponse" objects. The
 * correct pattern is to call "translation" in a loop, calling
 * "update" in response to each "NeedResponse" until a "TranslateResponse"
 * is returned. If you get a response with "final:true", there is
 * no need to call again, the translation is finished or error'd.
 */
export class MalloyTranslator extends MalloyTranslation {
  schemaZone = new Zone<StructDef>();
  importZone = new Zone<string>();
  sqlQueryZone = new SQLExploreZone();
  logger = new MessageLog();
  readonly root: MalloyTranslator;
  constructor(rootURL: string, preload: ParseUpdate | null = null) {
    super(rootURL);
    this.root = this;
    if (preload) {
      this.update(preload);
    }
  }

  update(dd: ParseUpdate): void {
    this.schemaZone.updateFrom(dd.tables, dd.errors?.tables);
    this.importZone.updateFrom(dd.urls, dd.errors?.urls);
    this.sqlQueryZone.updateFrom(dd.sqlStructs, dd.errors?.sqlStructs);
  }
}

interface ErrorData {
  tables: Record<string, string>;
  urls: Record<string, string>;
  sqlStructs: Record<string, string>;
}

export interface URLData {
  urls: ZoneData<string>;
}
export interface SchemaData {
  tables: ZoneData<StructDef>;
}
export interface SQLStructData {
  sqlStructs: ZoneData<StructDef>;
}
export interface UpdateData extends URLData, SchemaData, SQLStructData {
  errors: Partial<ErrorData>;
}
export type ParseUpdate = Partial<UpdateData>;<|MERGE_RESOLUTION|>--- conflicted
+++ resolved
@@ -45,14 +45,10 @@
   passForHighlights,
   sortHighlights,
 } from "./parse-tree-walkers/document-highlight-walker";
-<<<<<<< HEAD
-=======
 import {
   DocumentCompletion,
   walkForDocumentCompletions,
 } from "./parse-tree-walkers/document-completion-walker";
-import { Range } from "./source-reference";
->>>>>>> dd5454d5
 
 class ParseErrorHandler implements ANTLRErrorListener<Token> {
   constructor(readonly sourceURL: string, readonly messages: MessageLogger) {}
