{
  "name": "@malloydata/db-duckdb",
  "version": "0.0.96",
  "license": "MIT",
  "main": "./dist/index.js",
  "types": "./dist/index.d.ts",
  "engines": {
    "node": ">=16"
  },
  "exports": {
    ".": "./dist/index.js",
    "./package.json": "./package.json",
    "./wasm": {
      "browser": "./dist/duckdb_wasm_connection_browser.js",
      "node": "./dist/duckdb_wasm_connection_node.js"
    }
  },
  "typesVersions": {
    "*": {
      "index": [
        "./dist/index.d.ts"
      ],
      "wasm": [
        "./dist/duckdb_wasm_connection_browser.d.ts"
      ]
    }
  },
  "homepage": "https://github.com/malloydata/malloy#readme",
  "repository": {
    "type": "git",
    "url": "https://github.com/malloydata/malloy"
  },
  "scripts": {
    "lint": "eslint '**/*.ts{,x}'",
    "lint-fix": "eslint '**/*.ts{,x}' --fix",
    "test": "jest --config=../../jest.config.js",
    "build": "tsc --build",
    "clean": "tsc --build --clean",
    "malloyc": "ts-node ../../scripts/malloy-to-json",
    "prepublishOnly": "npm run build"
  },
  "dependencies": {
<<<<<<< HEAD
    "@malloydata/duckdb-wasm": "0.0.2-rev3",
    "@malloydata/malloy": "^0.0.95",
=======
    "@malloydata/duckdb-wasm": "0.0.2",
    "@malloydata/malloy": "^0.0.96",
>>>>>>> be0b2cf0
    "apache-arrow": "^11.0.0",
    "duckdb": "0.8.1",
    "web-worker": "^1.2.0"
  }
}<|MERGE_RESOLUTION|>--- conflicted
+++ resolved
@@ -40,13 +40,8 @@
     "prepublishOnly": "npm run build"
   },
   "dependencies": {
-<<<<<<< HEAD
     "@malloydata/duckdb-wasm": "0.0.2-rev3",
-    "@malloydata/malloy": "^0.0.95",
-=======
-    "@malloydata/duckdb-wasm": "0.0.2",
     "@malloydata/malloy": "^0.0.96",
->>>>>>> be0b2cf0
     "apache-arrow": "^11.0.0",
     "duckdb": "0.8.1",
     "web-worker": "^1.2.0"
