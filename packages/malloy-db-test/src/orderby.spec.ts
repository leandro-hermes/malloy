/*
 * Copyright 2021 Google LLC
 *
 * This program is free software; you can redistribute it and/or
 * modify it under the terms of the GNU General Public License
 * version 2 as published by the Free Software Foundation.
 *
 * This program is distributed in the hope that it will be useful,
 * but WITHOUT ANY WARRANTY; without even the implied warranty of
 * MERCHANTABILITY or FITNESS FOR A PARTICULAR PURPOSE. See the
 * GNU General Public License for more details.
 */

import { rows } from "./runtimes";
import * as malloy from "@malloy-lang/malloy";
import { getRuntimes } from "./runtimes";

const runtimes = getRuntimes();

async function validateCompilation(
  databaseName: string,
  sql: string
): Promise<boolean> {
  try {
    const runtime = runtimes.get(databaseName);
    if (runtime === undefined) {
      throw new Error(`Unknown database ${databaseName}`);
    }
    await (
      await runtime.getRunner().getSQLRunner(databaseName)
    ).runSQL(`WITH test AS(\n${sql}) SELECT 1`);
  } catch (e) {
    console.log(`SQL: didn't compile\n=============\n${sql}`);
    throw e;
  }
  return true;
}

const expressionModels = new Map<string, malloy.ModelMaterializer>();
runtimes.forEach((runtime, databaseName) =>
  expressionModels.set(
    databaseName,
    runtime.loadModel(`
    export define models is ('malloytest.aircraft_models'
    model_count is count()
  )`)
  )
);

expressionModels.forEach((orderByModel, databaseName) => {
  it(`boolean type - ${databaseName}`, async () => {
    const result = await orderByModel
      .loadQuery(
        `
        explore models | reduce
          big is seats >=20
          model_count is count()
        `
      )
      .run();
    expect(rows(result)[0].big).toBe(false);
    expect(rows(result)[0].model_count).toBe(58451);
  });

  it(`boolean in pipeline - ${databaseName}`, async () => {
    const result = await orderByModel
      .loadQuery(
        `
        explore models | reduce
          manufacturer
          big is seats >=21
          model_count is count()
        | reduce
          big
          model_count is model_count.sum()
        `
      )
      .run();
    expect(rows(result)[0].big).toBe(false);
    expect(rows(result)[0].model_count).toBe(58500);
  });

  it(`filtered measures in model are aggregates #352 - ${databaseName}`, async () => {
    const result = await orderByModel
      .loadQuery(
        `
        explore models
          j_names is model_count : [manufacturer ~ 'J%']
        | reduce
          j_names
        `
      )
      .run();
    expect(rows(result)[0].j_names).toBe(1358);
  });

  it(`reserved words are quoted - ${databaseName}`, async () => {
    const sql = await orderByModel
      .loadQuery(
        `
<<<<<<< HEAD
        )
        .getSQL()
        .build()
    ).getSQL();
=======
      explore models | reduce
        fetch is count()
      | project
        fetch
      `
      )
      .getSql();
>>>>>>> 3f017f35
    await validateCompilation(databaseName, sql);
  });

  it(`reserved words are quoted in turtles - ${databaseName}`, async () => {
    const sql = await orderByModel
      .loadQuery(
        `
      explore models | reduce
        withx is (reduce
          select is UPPER(manufacturer)
          fetch is count()
        )
<<<<<<< HEAD
        .getSQL()
        .build()
    ).getSQL();
=======
      | project
        withx is lower(withx.select)
        fetch is withx.fetch
      `
      )
      .getSql();
>>>>>>> 3f017f35
    await validateCompilation(databaseName, sql);
  });

  it.skip("reserved words in structure definitions", async () => {
    const sql = await orderByModel
      .loadQuery(
        `
      explore models | reduce
        with is (reduce
          select is UPPER(manufacturer)
          fetch is count()
        )
<<<<<<< HEAD
        .getSQL()
        .build()
    ).getSQL();
=======
      | project
        withxis lower(withx.select)
        fetch is with.fetch
      `
      )
      .getSql();
>>>>>>> 3f017f35
    await validateCompilation(databaseName, sql);
  });

  it(`aggregate and scalar conditions - ${databaseName}`, async () => {
    const sql = await orderByModel
      .loadQuery(
        `
<<<<<<< HEAD
        )
        .getSQL()
        .build()
    ).getSQL();
=======
      explore models | reduce
        model_count is count() : [manufacturer: ~'A%']
      `
      )
      .getSql();
>>>>>>> 3f017f35
    await validateCompilation(databaseName, sql);
  });

  it(`modeled having simple - ${databaseName}`, async () => {
    const result = await orderByModel
      .loadQuery(
        `
        define popular_names is (models
          | reduce : [model_count > 100]
            manufacturer
            model_count
        );
        popular_names | project order by 2
         manufacturer
         model_count
        `
      )
      .run();
    expect(rows(result)[0].model_count).toBe(102);
  });

  it(`modeled having complex - ${databaseName}`, async () => {
    const result = await orderByModel
      .loadQuery(
        `
        define popular_names is (models
          | reduce : [model_count > 100]
            manufacturer
            model_count
            l is (reduce top 5
              manufacturer
              model_count
            )
        );
        popular_names | project order by 2
         manufacturer
         model_count
        `
      )
      .run();
    expect(rows(result)[0].model_count).toBe(102);
  });

  it(`turtle references joined element - ${databaseName}`, async () => {
    const sql = await orderByModel
      .loadQuery(
        `
    define a is ('malloytest.aircraft'
      primary key tail_num
      aircraft_count is count(*)
    );

<<<<<<< HEAD
      define f is ('malloytest.flights'
        primary key id2
        flight_count is count()
        foo is (reduce
          carrier
          flight_count
          a.aircraft_count
        )
        joins
          a on tail_num
      );
      explore f | foo
    `
        )
        .getSQL()
        .build()
    ).getSQL();
=======
    define f is ('malloytest.flights'
      primary key id2
      flight_count is count()
      foo is (reduce
        carrier
        flight_count
        a.aircraft_count
      )
      joins
        a on tail_num
    );
    explore f | foo
  `
      )
      .getSql();
>>>>>>> 3f017f35
    await validateCompilation(databaseName, sql);
  });
});<|MERGE_RESOLUTION|>--- conflicted
+++ resolved
@@ -98,20 +98,13 @@
     const sql = await orderByModel
       .loadQuery(
         `
-<<<<<<< HEAD
-        )
-        .getSQL()
-        .build()
-    ).getSQL();
-=======
       explore models | reduce
         fetch is count()
       | project
         fetch
       `
       )
-      .getSql();
->>>>>>> 3f017f35
+      .getSQL();
     await validateCompilation(databaseName, sql);
   });
 
@@ -124,18 +117,12 @@
           select is UPPER(manufacturer)
           fetch is count()
         )
-<<<<<<< HEAD
-        .getSQL()
-        .build()
-    ).getSQL();
-=======
       | project
         withx is lower(withx.select)
         fetch is withx.fetch
       `
       )
-      .getSql();
->>>>>>> 3f017f35
+      .getSQL();
     await validateCompilation(databaseName, sql);
   });
 
@@ -148,18 +135,12 @@
           select is UPPER(manufacturer)
           fetch is count()
         )
-<<<<<<< HEAD
-        .getSQL()
-        .build()
-    ).getSQL();
-=======
       | project
         withxis lower(withx.select)
         fetch is with.fetch
       `
       )
-      .getSql();
->>>>>>> 3f017f35
+      .getSQL();
     await validateCompilation(databaseName, sql);
   });
 
@@ -167,18 +148,11 @@
     const sql = await orderByModel
       .loadQuery(
         `
-<<<<<<< HEAD
-        )
-        .getSQL()
-        .build()
-    ).getSQL();
-=======
       explore models | reduce
         model_count is count() : [manufacturer: ~'A%']
       `
       )
-      .getSql();
->>>>>>> 3f017f35
+      .getSQL();
     await validateCompilation(databaseName, sql);
   });
 
@@ -231,25 +205,6 @@
       aircraft_count is count(*)
     );
 
-<<<<<<< HEAD
-      define f is ('malloytest.flights'
-        primary key id2
-        flight_count is count()
-        foo is (reduce
-          carrier
-          flight_count
-          a.aircraft_count
-        )
-        joins
-          a on tail_num
-      );
-      explore f | foo
-    `
-        )
-        .getSQL()
-        .build()
-    ).getSQL();
-=======
     define f is ('malloytest.flights'
       primary key id2
       flight_count is count()
@@ -264,8 +219,7 @@
     explore f | foo
   `
       )
-      .getSql();
->>>>>>> 3f017f35
+      .getSQL();
     await validateCompilation(databaseName, sql);
   });
 });